--- conflicted
+++ resolved
@@ -1,8 +1,4 @@
-<<<<<<< HEAD
-name: AI PR Review (K2)
-=======
 name: AI PR Review (grok fast)
->>>>>>> 62d205c7
 
 # The pull_request_target is an important feature. It is running on files from `main`.
 on:
