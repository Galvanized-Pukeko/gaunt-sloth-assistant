# Configuration

Populate `.gsloth.guidelines.md` with your project details and quality requirements.
A proper preamble is paramount for good inference.
Check [.gsloth.guidelines.md](../.gsloth.guidelines.md) for example.

Your project should have the following files in order for gsloth to function:
- Configuration file (one of):
  - `.gsloth.config.js` (JavaScript module)
  - `.gsloth.config.json` (JSON file)
  - `.gsloth.config.mjs` (JavaScript module with explicit module extension)
- `.gsloth.guidelines.md`

> Gaunt Sloth currently only functions from the directory which has one of the configuration files and `.gsloth.guidelines.md`.
> Global configuration to invoke gsloth anywhere is in [ROADMAP](../ROADMAP.md).

<<<<<<< HEAD
## Configuration Object

It is always worth checking sourcecode in [config.ts](../src/config.ts) for more insightful information.

| Parameter                                | Required                          | Default Value | Description                                                                                                                                                                                                                                                |
|------------------------------------------|-----------------------------------|---------------|------------------------------------------------------------------------------------------------------------------------------------------------------------------------------------------------------------------------------------------------------------|
| `llm`                                    | Required                          | -             | An object configuring LLM. In JS config could be actual instance of LangChainJS [BaseChatModel](https://v03.api.js.langchain.com/classes/_langchain_core.language_models_chat_models.BaseChatModel.html), allowing to use LLMs which do not have a preset. |
| `llm.type`                               | Required (when using JSON config) | -             | LLM type or provider. Options currently available are `anthropic`, `groq` and `vertexai`. To use other models supported by LangChainJS, please use JavaScript config.                                                                                      |
| `llm.model`                              | Optional                          | -             | Particular LLM model string (Check in your provider documentation).                                                                                                                                                                                        |
| `llm.apiKey`                             | Optional                          | -             | API key for the LLM provider. You can either use this parameter or use environment variable.                                                                                                                                                               |
| `contentProvider`                        | Optional                          | `file`        | Default content provider used to get content for review. Options available are `github`, `file` and `text` (`text` provides text as it is).                                                                                                                |
| `pr.contentProvider`                     | Optional                          | `github`      | Default content provider used to get content for PR review (`gsloth pr`).                                                                                                                                                                                  |
| `review.contentProvider`                 | Optional                          | -             | Content provider specifically for the review command. If not specified, falls back to `contentProvider`.                                                                                                                                                    |
| `requirementsProvider`                   | Optional                          | `file`        | Default requirements provider used to get requirements for review. Options available are `jira`, `jira-legacy`, `github`, `file` and `text`.                                                                                                               |
| `review.requirementsProvider`            | Optional                          | -             | Requirements provider specifically for the review command. If not specified, falls back to `requirementsProvider`.                                                                                                                                          |
| `pr.requirementsProvider`                | Optional                          | -             | Requirements provider specifically for the PR command. If not specified, falls back to `requirementsProvider`.                                                                                                                                              |
| `requirementsProviderConfig`             | Optional                          | -             | Configuration for requirements providers. Contains provider-specific configurations.                                                                                                                                                                        |
| `requirementsProviderConfig.jira`        | Optional                          | -             | Configuration for the Jira requirements provider (Atlassian REST API v3 with Personal Access Token).                                                                                                                                                       |
| `requirementsProviderConfig.jira.username` | Optional                          | -             | Jira username (email). Can also be set via JIRA_USERNAME environment variable.                                                                                                                                                                             |
| `requirementsProviderConfig.jira.token`  | Optional                          | -             | Jira Personal Access Token. Can also be set via JIRA_API_PAT_TOKEN environment variable.                                                                                                                                                                   |
| `requirementsProviderConfig.jira.cloudId` | Requied for `jira`                  | -             | Atlassian Cloud ID. Can also be set via JIRA_CLOUD_ID environment variable.                                                                                                                                                                                |
| `requirementsProviderConfig.jira.displayUrl` | Optional                          | -             | Optional URL for displaying Jira issues (e.g., "https://yourcompany.atlassian.net/browse/").                                                                                                                                                               |
| `requirementsProviderConfig.jira-legacy` | Optional                          | -             | Configuration for the Jira Legacy requirements provider (Atlassian REST API v2 with Legacy API Token).                                                                                                                                                     |
| `requirementsProviderConfig.jira-legacy.username` | Optional                          | -             | Jira username (email). Can also be set via JIRA_USERNAME environment variable.                                                                                                                                                                             |
| `requirementsProviderConfig.jira-legacy.token` | Optional                          | -             | Jira Legacy API Token. Can also be set via JIRA_LEGACY_API_TOKEN environment variable.                                                                                                                                                                     |
| `requirementsProviderConfig.jira-legacy.baseUrl` | Required for `jira-legacy`          | -             | Base URL for the Jira API (e.g., "https://yourcompany.atlassian.net/rest/api/2/issue/").                                                                                                                                                                  |
| `requirementsProviderConfig.jira-legacy.displayUrl` | Optional                          | -             | Optional URL for displaying Jira issues (e.g., "https://yourcompany.atlassian.net/browse/").                                                                                                                                                               |
| `contentProviderConfig`                  | Optional                          | -             | Configuration for content providers. Currently, the available content providers (`github`, `file`, and `text`) don't require specific configuration.                                                                                                        |
=======
## Using .gsloth Directory

For a tidier project structure, you can create a `.gsloth` directory in your project root. When this directory exists, gsloth will:

1. Write all output files (like responses from commands) to the `.gsloth` directory instead of the project root
2. Look for configuration files in `.gsloth/.gsloth-settings/` subdirectory

Example directory structure when using the `.gsloth` directory:

```
.gsloth/.gsloth-settings/.gsloth-config.json
.gsloth/.gsloth-settings/.gsloth.guidelines.md
.gsloth/.gsloth-settings/.gsloth.review.md
.gsloth/gth_2025-05-18_09-34-38_ASK.md
.gsloth/gth_2025-05-18_22-09-00_PR-22.md
```

If the `.gsloth` directory doesn't exist, gsloth will continue writing all files to the project root directory as it did previously.

**Note:** When initializing a project with an existing `.gsloth` directory, the configuration files will be created in the `.gsloth/.gsloth-settings` directory automatically. There is no automated migration for existing configurations - if you create a `.gsloth` directory after initialization, you'll need to manually move your configuration files into the `.gsloth/.gsloth-settings` directory.
>>>>>>> 5703d561

## Config initialization
Configuration can be created with `gsloth init [vendor]` command.
Currently, vertexai, anthropic and groq can be configured with `gsloth init [vendor]`.

### Google Vertex AI
```shell
cd ./your-project
gsloth init vertexai
gcloud auth login
gcloud auth application-default login
```

### Anthropic
```shell
cd ./your-project
gsloth init anthropic
```
Make sure you either define `ANTHROPIC_API_KEY` environment variable or edit your configuration file and set up your key.

### Groq
```shell
cd ./your-project
gsloth init groq
```
Make sure you either define `GROQ_API_KEY` environment variable or edit your configuration file and set up your key.

## Examples of configuration for different providers 

### JSON Configuration (.gsloth.config.json)

JSON configuration is simpler but less flexible than JavaScript configuration. It should directly contain the configuration object.

**Example of .gsloth.config.json for Anthropic**
```json
{
  "llm": {
    "type": "anthropic",
    "apiKey": "your-api-key-here",
    "model": "claude-3-5-sonnet-20241022"
  }
}
```

**Example of .gsloth.config.json for VertexAI**
```json
{
  "llm": {
    "type": "vertexai",
    "model": "gemini-2.5-pro-preview-05-06",
    "temperature": 0
  }
}
```

**Example of .gsloth.config.json for Groq**
```json
{
  "llm": {
    "type": "groq",
    "model": "deepseek-r1-distill-llama-70b",
    "apiKey": "your-api-key-here"
  }
}
```

### JavaScript Configuration (.gsloth.config.js or .gsloth.config.mjs)

**Example of .gsloth.config.js for Anthropic**
```javascript
export async function configure(importFunction, global) {
    // this is going to be imported from sloth dependencies,
    // but can potentially be pulled from global node modules or from this project
    // At a moment only google-vertexai and anthropic packaged with Sloth, but you can install support for any other langchain llms
    const anthropic = await importFunction('@langchain/anthropic');
    return {
        llm: new anthropic.ChatAnthropic({
            apiKey: process.env.ANTHROPIC_API_KEY, // Default value, but you can provide the key in many different ways, even as literal
            model: "claude-3-5-sonnet-20241022"
        })
    };
}
```

**Example of .gsloth.config.js for VertexAI**  
VertexAI usually needs `gcloud auth application-default login`
(or both `gcloud auth login` and `gcloud auth application-default login`) and does not need any separate API keys.
```javascript
export async function configure(importFunction, global) {
    // this is going to be imported from sloth dependencies,
    // but can potentially be pulled from global node modules or from this project
    // At a moment only google-vertexai and anthropic packaged with Sloth, but you can install support for any other langchain llms
    // Note: for vertex AI you likely to need to do `gcloud auth login`
    const vertexAi = await importFunction('@langchain/google-vertexai');
    return {
        llm: new vertexAi.ChatVertexAI({
            model: "gemini-2.5-pro-preview-05-06", // Consider checking for latest recommended model versions
            // API Key from AI Studio should also work
            temperature: 0,
            //// Other parameters might be relevant depending on Vertex AI API updates.
            //// The project is not in the interface, but it is in documentation and it seems to work.
            // project: 'your-cool-google-cloud-project',
        })
    }
}
```

**Example of .gsloth.config.js for Groq**
```javascript
export async function configure(importFunction, global) {
    // this is going to be imported from sloth dependencies,
    // but can potentially be pulled from global node modules or from this project
    const groq = await importFunction('@langchain/groq');
    return {
        llm: new groq.ChatGroq({
            model: "deepseek-r1-distill-llama-70b", // Check other models available
            apiKey: process.env.GROQ_API_KEY, // Default value, but you can provide the key in many different ways, even as literal
        })
    };
}
```

## Using other AI providers

The configure function should simply return instance of langchain [chat model](https://v03.api.js.langchain.com/classes/_langchain_core.language_models_chat_models.BaseChatModel.html).
See [Langchain documentation](https://js.langchain.com/docs/tutorials/llm_chain/) for more details.

## Content providers

### GitHub Issues

Gaunt Sloth supports GitHub issues as a requirements provider using the GitHub CLI. This integration is simple to use and requires minimal setup.

**Prerequisites:**

1. **GitHub CLI**: Make sure the official [GitHub CLI (gh)](https://cli.github.com/) is installed and authenticated
2. **Repository Access**: Ensure you have access to the repository's issues

**Usage:**

The command syntax is `gsloth pr <prId> [githubIssueId]`. For example:

```shell
gsloth pr 42 23
```

This will review PR #42 and include GitHub issue #23 as requirements.

To explicitly specify the GitHub issue provider:

```shell
gsloth pr 42 23 -p github
```

**Configuration:**

To set GitHub as your default requirements provider, add this to your configuration file:

```json
{
  "llm": {"type": "vertexai", "model": "gemini-2.5-pro-preview-05-06"},
  "commands": {
    "pr": {
      "requirementsProvider": "github"
    }
  }
}
```

### JIRA

Gaunt Sloth supports two methods to integrate with JIRA:

#### 1. Modern Jira REST API (Scoped Token)

This method uses the Atlassian REST API v3 with a Personal Access Token (PAT). It requires your Atlassian Cloud ID.

**Prerequisites:**

1. **Cloud ID**: You can find your Cloud ID by visiting `https://yourcompany.atlassian.net/_edge/tenant_info` while authenticated.

2. **Personal Access Token (PAT)**: Create a PAT with the appropriate permissions from `Atlassian Account Settings -> Security -> Create and manage API tokens -> [Create API token with scopes]`.
   - For issue access, the recommended permission is `read:jira-work` (classic)
   - Alternatively granular access would require: `read:issue-meta:jira`, `read:issue-security-level:jira`, `read:issue.vote:jira`, `read:issue.changelog:jira`, `read:avatar:jira`, `read:issue:jira`, `read:status:jira`, `read:user:jira`, `read:field-configuration:jira`

Refer to JIRA API documentation for more details [https://developer.atlassian.com/cloud/jira/platform/rest/v3/api-group-issues/#api-rest-api-3-issue-issueidorkey-get](https://developer.atlassian.com/cloud/jira/platform/rest/v3/api-group-issues/#api-rest-api-3-issue-issueidorkey-get)

**Environment Variables Support:**

For better security, you can set the JIRA username, token, and cloud ID using environment variables instead of placing them in the configuration file:

- `JIRA_USERNAME`: Your JIRA username (e.g., `user@yourcompany.com`).
- `JIRA_API_PAT_TOKEN`: Your JIRA Personal Access Token with scopes.
- `JIRA_CLOUD_ID`: Your Atlassian Cloud ID.

If these environment variables are set, they will take precedence over the values in the configuration file.

JSON:

```json
{
  "llm": {"type": "vertexai", "model": "gemini-2.5-pro-preview-05-06"},
  "requirementsProvider": "jira",
  "requirementsProviderConfig": {
    "jira": {
      "username": "username@yourcompany.com",
      "token": "YOUR_JIRA_PAT_TOKEN",
      "cloudId": "YOUR_ATLASSIAN_CLOUD_ID"
    }
  }
}
```

Optionally displayUrl can be defined to have a clickable link in the output:

```json
{
  "llm": {"type": "vertexai", "model": "gemini-2.5-pro-preview-05-06"},
  "requirementsProvider": "jira",
  "requirementsProviderConfig": {
    "jira": {
      "displayUrl": "https://yourcompany.atlassian.net/browse/"
    }
  }
}
```

JavaScript:

```javascript
export async function configure(importFunction, global) {
    const vertexAi = await importFunction('@langchain/google-vertexai');
    return {
        llm: new vertexAi.ChatVertexAI({
            model: "gemini-2.5-pro-preview-05-06"
        }),
        requirementsProvider: 'jira',
        requirementsProviderConfig: {
            'jira': {
                username: 'username@yourcompany.com', // Your Jira username/email
                token: 'YOUR_JIRA_PAT_TOKEN',        // Your Personal Access Token
                cloudId: 'YOUR_ATLASSIAN_CLOUD_ID'    // Your Atlassian Cloud ID
            }
        }
    }
}
```

#### 2. Legacy Jira REST API (Unscoped Token)

This uses the Unscoped API token (Aka Legacy API token) method with REST API v2.

A legacy token can be acquired from `Atlassian Account Settings -> Security -> Create and manage API tokens -> [Create API token without scopes]`.

Example configuration setting up JIRA integration using a legacy API token for both `review` and `pr` commands.
Make sure you use your actual company domain in `baseUrl` and your personal legacy `token`.

**Environment Variables Support:**

For better security, you can set the JIRA username and token using environment variables instead of placing them in the configuration file:

- `JIRA_USERNAME`: Your JIRA username (e.g., `user@yourcompany.com`).
- `JIRA_LEGACY_API_TOKEN`: Your JIRA legacy API token.

If these environment variables are set, they will take precedence over the values in the configuration file.

JSON:

```json
{
  "llm": {"type": "vertexai", "model": "gemini-2.5-pro-preview-05-06"},
  "requirementsProvider": "jira-legacy",
  "requirementsProviderConfig": {
    "jira-legacy": {
      "username": "username@yourcompany.com",
      "token": "YOUR_JIRA_LEGACY_TOKEN",
      "baseUrl": "https://yourcompany.atlassian.net/rest/api/2/issue/"
    }
  }
}
```

JavaScript:

```javascript
export async function configure(importFunction, global) {
    const vertexAi = await importFunction('@langchain/google-vertexai');
    return {
        llm: new vertexAi.ChatVertexAI({
            model: "gemini-2.5-pro-preview-05-06"
        }),
        requirementsProvider: 'jira-legacy',
        requirementsProviderConfig: {
            'jira-legacy': {
                username: 'username@yourcompany.com', // Your Jira username/email
                token: 'YOUR_JIRA_LEGACY_TOKEN',     // Replace with your real Jira API token
                baseUrl: 'https://yourcompany.atlassian.net/rest/api/2/issue/'  // Your Jira instance base URL
            }
        }
    }
}
```
<|MERGE_RESOLUTION|>--- conflicted
+++ resolved
@@ -1,369 +1,367 @@
-# Configuration
-
-Populate `.gsloth.guidelines.md` with your project details and quality requirements.
-A proper preamble is paramount for good inference.
-Check [.gsloth.guidelines.md](../.gsloth.guidelines.md) for example.
-
-Your project should have the following files in order for gsloth to function:
-- Configuration file (one of):
-  - `.gsloth.config.js` (JavaScript module)
-  - `.gsloth.config.json` (JSON file)
-  - `.gsloth.config.mjs` (JavaScript module with explicit module extension)
-- `.gsloth.guidelines.md`
-
-> Gaunt Sloth currently only functions from the directory which has one of the configuration files and `.gsloth.guidelines.md`.
-> Global configuration to invoke gsloth anywhere is in [ROADMAP](../ROADMAP.md).
-
-<<<<<<< HEAD
-## Configuration Object
-
-It is always worth checking sourcecode in [config.ts](../src/config.ts) for more insightful information.
-
-| Parameter                                | Required                          | Default Value | Description                                                                                                                                                                                                                                                |
-|------------------------------------------|-----------------------------------|---------------|------------------------------------------------------------------------------------------------------------------------------------------------------------------------------------------------------------------------------------------------------------|
-| `llm`                                    | Required                          | -             | An object configuring LLM. In JS config could be actual instance of LangChainJS [BaseChatModel](https://v03.api.js.langchain.com/classes/_langchain_core.language_models_chat_models.BaseChatModel.html), allowing to use LLMs which do not have a preset. |
-| `llm.type`                               | Required (when using JSON config) | -             | LLM type or provider. Options currently available are `anthropic`, `groq` and `vertexai`. To use other models supported by LangChainJS, please use JavaScript config.                                                                                      |
-| `llm.model`                              | Optional                          | -             | Particular LLM model string (Check in your provider documentation).                                                                                                                                                                                        |
-| `llm.apiKey`                             | Optional                          | -             | API key for the LLM provider. You can either use this parameter or use environment variable.                                                                                                                                                               |
-| `contentProvider`                        | Optional                          | `file`        | Default content provider used to get content for review. Options available are `github`, `file` and `text` (`text` provides text as it is).                                                                                                                |
-| `pr.contentProvider`                     | Optional                          | `github`      | Default content provider used to get content for PR review (`gsloth pr`).                                                                                                                                                                                  |
-| `review.contentProvider`                 | Optional                          | -             | Content provider specifically for the review command. If not specified, falls back to `contentProvider`.                                                                                                                                                    |
-| `requirementsProvider`                   | Optional                          | `file`        | Default requirements provider used to get requirements for review. Options available are `jira`, `jira-legacy`, `github`, `file` and `text`.                                                                                                               |
-| `review.requirementsProvider`            | Optional                          | -             | Requirements provider specifically for the review command. If not specified, falls back to `requirementsProvider`.                                                                                                                                          |
-| `pr.requirementsProvider`                | Optional                          | -             | Requirements provider specifically for the PR command. If not specified, falls back to `requirementsProvider`.                                                                                                                                              |
-| `requirementsProviderConfig`             | Optional                          | -             | Configuration for requirements providers. Contains provider-specific configurations.                                                                                                                                                                        |
-| `requirementsProviderConfig.jira`        | Optional                          | -             | Configuration for the Jira requirements provider (Atlassian REST API v3 with Personal Access Token).                                                                                                                                                       |
-| `requirementsProviderConfig.jira.username` | Optional                          | -             | Jira username (email). Can also be set via JIRA_USERNAME environment variable.                                                                                                                                                                             |
-| `requirementsProviderConfig.jira.token`  | Optional                          | -             | Jira Personal Access Token. Can also be set via JIRA_API_PAT_TOKEN environment variable.                                                                                                                                                                   |
-| `requirementsProviderConfig.jira.cloudId` | Requied for `jira`                  | -             | Atlassian Cloud ID. Can also be set via JIRA_CLOUD_ID environment variable.                                                                                                                                                                                |
-| `requirementsProviderConfig.jira.displayUrl` | Optional                          | -             | Optional URL for displaying Jira issues (e.g., "https://yourcompany.atlassian.net/browse/").                                                                                                                                                               |
-| `requirementsProviderConfig.jira-legacy` | Optional                          | -             | Configuration for the Jira Legacy requirements provider (Atlassian REST API v2 with Legacy API Token).                                                                                                                                                     |
-| `requirementsProviderConfig.jira-legacy.username` | Optional                          | -             | Jira username (email). Can also be set via JIRA_USERNAME environment variable.                                                                                                                                                                             |
-| `requirementsProviderConfig.jira-legacy.token` | Optional                          | -             | Jira Legacy API Token. Can also be set via JIRA_LEGACY_API_TOKEN environment variable.                                                                                                                                                                     |
-| `requirementsProviderConfig.jira-legacy.baseUrl` | Required for `jira-legacy`          | -             | Base URL for the Jira API (e.g., "https://yourcompany.atlassian.net/rest/api/2/issue/").                                                                                                                                                                  |
-| `requirementsProviderConfig.jira-legacy.displayUrl` | Optional                          | -             | Optional URL for displaying Jira issues (e.g., "https://yourcompany.atlassian.net/browse/").                                                                                                                                                               |
-| `contentProviderConfig`                  | Optional                          | -             | Configuration for content providers. Currently, the available content providers (`github`, `file`, and `text`) don't require specific configuration.                                                                                                        |
-=======
-## Using .gsloth Directory
-
-For a tidier project structure, you can create a `.gsloth` directory in your project root. When this directory exists, gsloth will:
-
-1. Write all output files (like responses from commands) to the `.gsloth` directory instead of the project root
-2. Look for configuration files in `.gsloth/.gsloth-settings/` subdirectory
-
-Example directory structure when using the `.gsloth` directory:
-
-```
-.gsloth/.gsloth-settings/.gsloth-config.json
-.gsloth/.gsloth-settings/.gsloth.guidelines.md
-.gsloth/.gsloth-settings/.gsloth.review.md
-.gsloth/gth_2025-05-18_09-34-38_ASK.md
-.gsloth/gth_2025-05-18_22-09-00_PR-22.md
-```
-
-If the `.gsloth` directory doesn't exist, gsloth will continue writing all files to the project root directory as it did previously.
-
-**Note:** When initializing a project with an existing `.gsloth` directory, the configuration files will be created in the `.gsloth/.gsloth-settings` directory automatically. There is no automated migration for existing configurations - if you create a `.gsloth` directory after initialization, you'll need to manually move your configuration files into the `.gsloth/.gsloth-settings` directory.
->>>>>>> 5703d561
-
-## Config initialization
-Configuration can be created with `gsloth init [vendor]` command.
-Currently, vertexai, anthropic and groq can be configured with `gsloth init [vendor]`.
-
-### Google Vertex AI
-```shell
-cd ./your-project
-gsloth init vertexai
-gcloud auth login
-gcloud auth application-default login
-```
-
-### Anthropic
-```shell
-cd ./your-project
-gsloth init anthropic
-```
-Make sure you either define `ANTHROPIC_API_KEY` environment variable or edit your configuration file and set up your key.
-
-### Groq
-```shell
-cd ./your-project
-gsloth init groq
-```
-Make sure you either define `GROQ_API_KEY` environment variable or edit your configuration file and set up your key.
-
-## Examples of configuration for different providers 
-
-### JSON Configuration (.gsloth.config.json)
-
-JSON configuration is simpler but less flexible than JavaScript configuration. It should directly contain the configuration object.
-
-**Example of .gsloth.config.json for Anthropic**
-```json
-{
-  "llm": {
-    "type": "anthropic",
-    "apiKey": "your-api-key-here",
-    "model": "claude-3-5-sonnet-20241022"
-  }
-}
-```
-
-**Example of .gsloth.config.json for VertexAI**
-```json
-{
-  "llm": {
-    "type": "vertexai",
-    "model": "gemini-2.5-pro-preview-05-06",
-    "temperature": 0
-  }
-}
-```
-
-**Example of .gsloth.config.json for Groq**
-```json
-{
-  "llm": {
-    "type": "groq",
-    "model": "deepseek-r1-distill-llama-70b",
-    "apiKey": "your-api-key-here"
-  }
-}
-```
-
-### JavaScript Configuration (.gsloth.config.js or .gsloth.config.mjs)
-
-**Example of .gsloth.config.js for Anthropic**
-```javascript
-export async function configure(importFunction, global) {
-    // this is going to be imported from sloth dependencies,
-    // but can potentially be pulled from global node modules or from this project
-    // At a moment only google-vertexai and anthropic packaged with Sloth, but you can install support for any other langchain llms
-    const anthropic = await importFunction('@langchain/anthropic');
-    return {
-        llm: new anthropic.ChatAnthropic({
-            apiKey: process.env.ANTHROPIC_API_KEY, // Default value, but you can provide the key in many different ways, even as literal
-            model: "claude-3-5-sonnet-20241022"
-        })
-    };
-}
-```
-
-**Example of .gsloth.config.js for VertexAI**  
-VertexAI usually needs `gcloud auth application-default login`
-(or both `gcloud auth login` and `gcloud auth application-default login`) and does not need any separate API keys.
-```javascript
-export async function configure(importFunction, global) {
-    // this is going to be imported from sloth dependencies,
-    // but can potentially be pulled from global node modules or from this project
-    // At a moment only google-vertexai and anthropic packaged with Sloth, but you can install support for any other langchain llms
-    // Note: for vertex AI you likely to need to do `gcloud auth login`
-    const vertexAi = await importFunction('@langchain/google-vertexai');
-    return {
-        llm: new vertexAi.ChatVertexAI({
-            model: "gemini-2.5-pro-preview-05-06", // Consider checking for latest recommended model versions
-            // API Key from AI Studio should also work
-            temperature: 0,
-            //// Other parameters might be relevant depending on Vertex AI API updates.
-            //// The project is not in the interface, but it is in documentation and it seems to work.
-            // project: 'your-cool-google-cloud-project',
-        })
-    }
-}
-```
-
-**Example of .gsloth.config.js for Groq**
-```javascript
-export async function configure(importFunction, global) {
-    // this is going to be imported from sloth dependencies,
-    // but can potentially be pulled from global node modules or from this project
-    const groq = await importFunction('@langchain/groq');
-    return {
-        llm: new groq.ChatGroq({
-            model: "deepseek-r1-distill-llama-70b", // Check other models available
-            apiKey: process.env.GROQ_API_KEY, // Default value, but you can provide the key in many different ways, even as literal
-        })
-    };
-}
-```
-
-## Using other AI providers
-
-The configure function should simply return instance of langchain [chat model](https://v03.api.js.langchain.com/classes/_langchain_core.language_models_chat_models.BaseChatModel.html).
-See [Langchain documentation](https://js.langchain.com/docs/tutorials/llm_chain/) for more details.
-
-## Content providers
-
-### GitHub Issues
-
-Gaunt Sloth supports GitHub issues as a requirements provider using the GitHub CLI. This integration is simple to use and requires minimal setup.
-
-**Prerequisites:**
-
-1. **GitHub CLI**: Make sure the official [GitHub CLI (gh)](https://cli.github.com/) is installed and authenticated
-2. **Repository Access**: Ensure you have access to the repository's issues
-
-**Usage:**
-
-The command syntax is `gsloth pr <prId> [githubIssueId]`. For example:
-
-```shell
-gsloth pr 42 23
-```
-
-This will review PR #42 and include GitHub issue #23 as requirements.
-
-To explicitly specify the GitHub issue provider:
-
-```shell
-gsloth pr 42 23 -p github
-```
-
-**Configuration:**
-
-To set GitHub as your default requirements provider, add this to your configuration file:
-
-```json
-{
-  "llm": {"type": "vertexai", "model": "gemini-2.5-pro-preview-05-06"},
-  "commands": {
-    "pr": {
-      "requirementsProvider": "github"
-    }
-  }
-}
-```
-
-### JIRA
-
-Gaunt Sloth supports two methods to integrate with JIRA:
-
-#### 1. Modern Jira REST API (Scoped Token)
-
-This method uses the Atlassian REST API v3 with a Personal Access Token (PAT). It requires your Atlassian Cloud ID.
-
-**Prerequisites:**
-
-1. **Cloud ID**: You can find your Cloud ID by visiting `https://yourcompany.atlassian.net/_edge/tenant_info` while authenticated.
-
-2. **Personal Access Token (PAT)**: Create a PAT with the appropriate permissions from `Atlassian Account Settings -> Security -> Create and manage API tokens -> [Create API token with scopes]`.
-   - For issue access, the recommended permission is `read:jira-work` (classic)
-   - Alternatively granular access would require: `read:issue-meta:jira`, `read:issue-security-level:jira`, `read:issue.vote:jira`, `read:issue.changelog:jira`, `read:avatar:jira`, `read:issue:jira`, `read:status:jira`, `read:user:jira`, `read:field-configuration:jira`
-
-Refer to JIRA API documentation for more details [https://developer.atlassian.com/cloud/jira/platform/rest/v3/api-group-issues/#api-rest-api-3-issue-issueidorkey-get](https://developer.atlassian.com/cloud/jira/platform/rest/v3/api-group-issues/#api-rest-api-3-issue-issueidorkey-get)
-
-**Environment Variables Support:**
-
-For better security, you can set the JIRA username, token, and cloud ID using environment variables instead of placing them in the configuration file:
-
-- `JIRA_USERNAME`: Your JIRA username (e.g., `user@yourcompany.com`).
-- `JIRA_API_PAT_TOKEN`: Your JIRA Personal Access Token with scopes.
-- `JIRA_CLOUD_ID`: Your Atlassian Cloud ID.
-
-If these environment variables are set, they will take precedence over the values in the configuration file.
-
-JSON:
-
-```json
-{
-  "llm": {"type": "vertexai", "model": "gemini-2.5-pro-preview-05-06"},
-  "requirementsProvider": "jira",
-  "requirementsProviderConfig": {
-    "jira": {
-      "username": "username@yourcompany.com",
-      "token": "YOUR_JIRA_PAT_TOKEN",
-      "cloudId": "YOUR_ATLASSIAN_CLOUD_ID"
-    }
-  }
-}
-```
-
-Optionally displayUrl can be defined to have a clickable link in the output:
-
-```json
-{
-  "llm": {"type": "vertexai", "model": "gemini-2.5-pro-preview-05-06"},
-  "requirementsProvider": "jira",
-  "requirementsProviderConfig": {
-    "jira": {
-      "displayUrl": "https://yourcompany.atlassian.net/browse/"
-    }
-  }
-}
-```
-
-JavaScript:
-
-```javascript
-export async function configure(importFunction, global) {
-    const vertexAi = await importFunction('@langchain/google-vertexai');
-    return {
-        llm: new vertexAi.ChatVertexAI({
-            model: "gemini-2.5-pro-preview-05-06"
-        }),
-        requirementsProvider: 'jira',
-        requirementsProviderConfig: {
-            'jira': {
-                username: 'username@yourcompany.com', // Your Jira username/email
-                token: 'YOUR_JIRA_PAT_TOKEN',        // Your Personal Access Token
-                cloudId: 'YOUR_ATLASSIAN_CLOUD_ID'    // Your Atlassian Cloud ID
-            }
-        }
-    }
-}
-```
-
-#### 2. Legacy Jira REST API (Unscoped Token)
-
-This uses the Unscoped API token (Aka Legacy API token) method with REST API v2.
-
-A legacy token can be acquired from `Atlassian Account Settings -> Security -> Create and manage API tokens -> [Create API token without scopes]`.
-
-Example configuration setting up JIRA integration using a legacy API token for both `review` and `pr` commands.
-Make sure you use your actual company domain in `baseUrl` and your personal legacy `token`.
-
-**Environment Variables Support:**
-
-For better security, you can set the JIRA username and token using environment variables instead of placing them in the configuration file:
-
-- `JIRA_USERNAME`: Your JIRA username (e.g., `user@yourcompany.com`).
-- `JIRA_LEGACY_API_TOKEN`: Your JIRA legacy API token.
-
-If these environment variables are set, they will take precedence over the values in the configuration file.
-
-JSON:
-
-```json
-{
-  "llm": {"type": "vertexai", "model": "gemini-2.5-pro-preview-05-06"},
-  "requirementsProvider": "jira-legacy",
-  "requirementsProviderConfig": {
-    "jira-legacy": {
-      "username": "username@yourcompany.com",
-      "token": "YOUR_JIRA_LEGACY_TOKEN",
-      "baseUrl": "https://yourcompany.atlassian.net/rest/api/2/issue/"
-    }
-  }
-}
-```
-
-JavaScript:
-
-```javascript
-export async function configure(importFunction, global) {
-    const vertexAi = await importFunction('@langchain/google-vertexai');
-    return {
-        llm: new vertexAi.ChatVertexAI({
-            model: "gemini-2.5-pro-preview-05-06"
-        }),
-        requirementsProvider: 'jira-legacy',
-        requirementsProviderConfig: {
-            'jira-legacy': {
-                username: 'username@yourcompany.com', // Your Jira username/email
-                token: 'YOUR_JIRA_LEGACY_TOKEN',     // Replace with your real Jira API token
-                baseUrl: 'https://yourcompany.atlassian.net/rest/api/2/issue/'  // Your Jira instance base URL
-            }
-        }
-    }
-}
-```
+# Configuration
+
+Populate `.gsloth.guidelines.md` with your project details and quality requirements.
+A proper preamble is paramount for good inference.
+Check [.gsloth.guidelines.md](../.gsloth.guidelines.md) for example.
+
+Your project should have the following files in order for gsloth to function:
+- Configuration file (one of):
+  - `.gsloth.config.js` (JavaScript module)
+  - `.gsloth.config.json` (JSON file)
+  - `.gsloth.config.mjs` (JavaScript module with explicit module extension)
+- `.gsloth.guidelines.md`
+
+> Gaunt Sloth currently only functions from the directory which has one of the configuration files and `.gsloth.guidelines.md`.
+> Global configuration to invoke gsloth anywhere is in [ROADMAP](../ROADMAP.md).
+
+## Using .gsloth Directory
+
+For a tidier project structure, you can create a `.gsloth` directory in your project root. When this directory exists, gsloth will:
+
+1. Write all output files (like responses from commands) to the `.gsloth` directory instead of the project root
+2. Look for configuration files in `.gsloth/.gsloth-settings/` subdirectory
+
+Example directory structure when using the `.gsloth` directory:
+
+```
+.gsloth/.gsloth-settings/.gsloth-config.json
+.gsloth/.gsloth-settings/.gsloth.guidelines.md
+.gsloth/.gsloth-settings/.gsloth.review.md
+.gsloth/gth_2025-05-18_09-34-38_ASK.md
+.gsloth/gth_2025-05-18_22-09-00_PR-22.md
+```
+
+If the `.gsloth` directory doesn't exist, gsloth will continue writing all files to the project root directory as it did previously.
+
+**Note:** When initializing a project with an existing `.gsloth` directory, the configuration files will be created in the `.gsloth/.gsloth-settings` directory automatically. There is no automated migration for existing configurations - if you create a `.gsloth` directory after initialization, you'll need to manually move your configuration files into the `.gsloth/.gsloth-settings` directory.
+
+## Configuration Object
+
+It is always worth checking sourcecode in [config.ts](../src/config.ts) for more insightful information.
+
+| Parameter                                | Required                          | Default Value | Description                                                                                                                                                                                                                                                |
+|------------------------------------------|-----------------------------------|---------------|------------------------------------------------------------------------------------------------------------------------------------------------------------------------------------------------------------------------------------------------------------|
+| `llm`                                    | Required                          | -             | An object configuring LLM. In JS config could be actual instance of LangChainJS [BaseChatModel](https://v03.api.js.langchain.com/classes/_langchain_core.language_models_chat_models.BaseChatModel.html), allowing to use LLMs which do not have a preset. |
+| `llm.type`                               | Required (when using JSON config) | -             | LLM type or provider. Options currently available are `anthropic`, `groq` and `vertexai`. To use other models supported by LangChainJS, please use JavaScript config.                                                                                      |
+| `llm.model`                              | Optional                          | -             | Particular LLM model string (Check in your provider documentation).                                                                                                                                                                                        |
+| `llm.apiKey`                             | Optional                          | -             | API key for the LLM provider. You can either use this parameter or use environment variable.                                                                                                                                                               |
+| `contentProvider`                        | Optional                          | `file`        | Default content provider used to get content for review. Options available are `github`, `file` and `text` (`text` provides text as it is).                                                                                                                |
+| `pr.contentProvider`                     | Optional                          | `github`      | Default content provider used to get content for PR review (`gsloth pr`).                                                                                                                                                                                  |
+| `review.contentProvider`                 | Optional                          | -             | Content provider specifically for the review command. If not specified, falls back to `contentProvider`.                                                                                                                                                    |
+| `requirementsProvider`                   | Optional                          | `file`        | Default requirements provider used to get requirements for review. Options available are `jira`, `jira-legacy`, `github`, `file` and `text`.                                                                                                               |
+| `review.requirementsProvider`            | Optional                          | -             | Requirements provider specifically for the review command. If not specified, falls back to `requirementsProvider`.                                                                                                                                          |
+| `pr.requirementsProvider`                | Optional                          | -             | Requirements provider specifically for the PR command. If not specified, falls back to `requirementsProvider`.                                                                                                                                              |
+| `requirementsProviderConfig`             | Optional                          | -             | Configuration for requirements providers. Contains provider-specific configurations.                                                                                                                                                                        |
+| `requirementsProviderConfig.jira`        | Optional                          | -             | Configuration for the Jira requirements provider (Atlassian REST API v3 with Personal Access Token).                                                                                                                                                       |
+| `requirementsProviderConfig.jira.username` | Optional                          | -             | Jira username (email). Can also be set via JIRA_USERNAME environment variable.                                                                                                                                                                             |
+| `requirementsProviderConfig.jira.token`  | Optional                          | -             | Jira Personal Access Token. Can also be set via JIRA_API_PAT_TOKEN environment variable.                                                                                                                                                                   |
+| `requirementsProviderConfig.jira.cloudId` | Requied for `jira`                  | -             | Atlassian Cloud ID. Can also be set via JIRA_CLOUD_ID environment variable.                                                                                                                                                                                |
+| `requirementsProviderConfig.jira.displayUrl` | Optional                          | -             | Optional URL for displaying Jira issues (e.g., "https://yourcompany.atlassian.net/browse/").                                                                                                                                                               |
+| `requirementsProviderConfig.jira-legacy` | Optional                          | -             | Configuration for the Jira Legacy requirements provider (Atlassian REST API v2 with Legacy API Token).                                                                                                                                                     |
+| `requirementsProviderConfig.jira-legacy.username` | Optional                          | -             | Jira username (email). Can also be set via JIRA_USERNAME environment variable.                                                                                                                                                                             |
+| `requirementsProviderConfig.jira-legacy.token` | Optional                          | -             | Jira Legacy API Token. Can also be set via JIRA_LEGACY_API_TOKEN environment variable.                                                                                                                                                                     |
+| `requirementsProviderConfig.jira-legacy.baseUrl` | Required for `jira-legacy`          | -             | Base URL for the Jira API (e.g., "https://yourcompany.atlassian.net/rest/api/2/issue/").                                                                                                                                                                  |
+| `requirementsProviderConfig.jira-legacy.displayUrl` | Optional                          | -             | Optional URL for displaying Jira issues (e.g., "https://yourcompany.atlassian.net/browse/").                                                                                                                                                               |
+| `contentProviderConfig`                  | Optional                          | -             | Configuration for content providers. Currently, the available content providers (`github`, `file`, and `text`) don't require specific configuration.                                                                                                        |
+
+## Config initialization
+Configuration can be created with `gsloth init [vendor]` command.
+Currently, vertexai, anthropic and groq can be configured with `gsloth init [vendor]`.
+
+### Google Vertex AI
+```shell
+cd ./your-project
+gsloth init vertexai
+gcloud auth login
+gcloud auth application-default login
+```
+
+### Anthropic
+```shell
+cd ./your-project
+gsloth init anthropic
+```
+Make sure you either define `ANTHROPIC_API_KEY` environment variable or edit your configuration file and set up your key.
+
+### Groq
+```shell
+cd ./your-project
+gsloth init groq
+```
+Make sure you either define `GROQ_API_KEY` environment variable or edit your configuration file and set up your key.
+
+## Examples of configuration for different providers 
+
+### JSON Configuration (.gsloth.config.json)
+
+JSON configuration is simpler but less flexible than JavaScript configuration. It should directly contain the configuration object.
+
+**Example of .gsloth.config.json for Anthropic**
+```json
+{
+  "llm": {
+    "type": "anthropic",
+    "apiKey": "your-api-key-here",
+    "model": "claude-3-5-sonnet-20241022"
+  }
+}
+```
+
+**Example of .gsloth.config.json for VertexAI**
+```json
+{
+  "llm": {
+    "type": "vertexai",
+    "model": "gemini-2.5-pro-preview-05-06",
+    "temperature": 0
+  }
+}
+```
+
+**Example of .gsloth.config.json for Groq**
+```json
+{
+  "llm": {
+    "type": "groq",
+    "model": "deepseek-r1-distill-llama-70b",
+    "apiKey": "your-api-key-here"
+  }
+}
+```
+
+### JavaScript Configuration (.gsloth.config.js or .gsloth.config.mjs)
+
+**Example of .gsloth.config.js for Anthropic**
+```javascript
+export async function configure(importFunction, global) {
+    // this is going to be imported from sloth dependencies,
+    // but can potentially be pulled from global node modules or from this project
+    // At a moment only google-vertexai and anthropic packaged with Sloth, but you can install support for any other langchain llms
+    const anthropic = await importFunction('@langchain/anthropic');
+    return {
+        llm: new anthropic.ChatAnthropic({
+            apiKey: process.env.ANTHROPIC_API_KEY, // Default value, but you can provide the key in many different ways, even as literal
+            model: "claude-3-5-sonnet-20241022"
+        })
+    };
+}
+```
+
+**Example of .gsloth.config.js for VertexAI**  
+VertexAI usually needs `gcloud auth application-default login`
+(or both `gcloud auth login` and `gcloud auth application-default login`) and does not need any separate API keys.
+```javascript
+export async function configure(importFunction, global) {
+    // this is going to be imported from sloth dependencies,
+    // but can potentially be pulled from global node modules or from this project
+    // At a moment only google-vertexai and anthropic packaged with Sloth, but you can install support for any other langchain llms
+    // Note: for vertex AI you likely to need to do `gcloud auth login`
+    const vertexAi = await importFunction('@langchain/google-vertexai');
+    return {
+        llm: new vertexAi.ChatVertexAI({
+            model: "gemini-2.5-pro-preview-05-06", // Consider checking for latest recommended model versions
+            // API Key from AI Studio should also work
+            temperature: 0,
+            //// Other parameters might be relevant depending on Vertex AI API updates.
+            //// The project is not in the interface, but it is in documentation and it seems to work.
+            // project: 'your-cool-google-cloud-project',
+        })
+    }
+}
+```
+
+**Example of .gsloth.config.js for Groq**
+```javascript
+export async function configure(importFunction, global) {
+    // this is going to be imported from sloth dependencies,
+    // but can potentially be pulled from global node modules or from this project
+    const groq = await importFunction('@langchain/groq');
+    return {
+        llm: new groq.ChatGroq({
+            model: "deepseek-r1-distill-llama-70b", // Check other models available
+            apiKey: process.env.GROQ_API_KEY, // Default value, but you can provide the key in many different ways, even as literal
+        })
+    };
+}
+```
+
+## Using other AI providers
+
+The configure function should simply return instance of langchain [chat model](https://v03.api.js.langchain.com/classes/_langchain_core.language_models_chat_models.BaseChatModel.html).
+See [Langchain documentation](https://js.langchain.com/docs/tutorials/llm_chain/) for more details.
+
+## Content providers
+
+### GitHub Issues
+
+Gaunt Sloth supports GitHub issues as a requirements provider using the GitHub CLI. This integration is simple to use and requires minimal setup.
+
+**Prerequisites:**
+
+1. **GitHub CLI**: Make sure the official [GitHub CLI (gh)](https://cli.github.com/) is installed and authenticated
+2. **Repository Access**: Ensure you have access to the repository's issues
+
+**Usage:**
+
+The command syntax is `gsloth pr <prId> [githubIssueId]`. For example:
+
+```shell
+gsloth pr 42 23
+```
+
+This will review PR #42 and include GitHub issue #23 as requirements.
+
+To explicitly specify the GitHub issue provider:
+
+```shell
+gsloth pr 42 23 -p github
+```
+
+**Configuration:**
+
+To set GitHub as your default requirements provider, add this to your configuration file:
+
+```json
+{
+  "llm": {"type": "vertexai", "model": "gemini-2.5-pro-preview-05-06"},
+  "commands": {
+    "pr": {
+      "requirementsProvider": "github"
+    }
+  }
+}
+```
+
+### JIRA
+
+Gaunt Sloth supports two methods to integrate with JIRA:
+
+#### 1. Modern Jira REST API (Scoped Token)
+
+This method uses the Atlassian REST API v3 with a Personal Access Token (PAT). It requires your Atlassian Cloud ID.
+
+**Prerequisites:**
+
+1. **Cloud ID**: You can find your Cloud ID by visiting `https://yourcompany.atlassian.net/_edge/tenant_info` while authenticated.
+
+2. **Personal Access Token (PAT)**: Create a PAT with the appropriate permissions from `Atlassian Account Settings -> Security -> Create and manage API tokens -> [Create API token with scopes]`.
+   - For issue access, the recommended permission is `read:jira-work` (classic)
+   - Alternatively granular access would require: `read:issue-meta:jira`, `read:issue-security-level:jira`, `read:issue.vote:jira`, `read:issue.changelog:jira`, `read:avatar:jira`, `read:issue:jira`, `read:status:jira`, `read:user:jira`, `read:field-configuration:jira`
+
+Refer to JIRA API documentation for more details [https://developer.atlassian.com/cloud/jira/platform/rest/v3/api-group-issues/#api-rest-api-3-issue-issueidorkey-get](https://developer.atlassian.com/cloud/jira/platform/rest/v3/api-group-issues/#api-rest-api-3-issue-issueidorkey-get)
+
+**Environment Variables Support:**
+
+For better security, you can set the JIRA username, token, and cloud ID using environment variables instead of placing them in the configuration file:
+
+- `JIRA_USERNAME`: Your JIRA username (e.g., `user@yourcompany.com`).
+- `JIRA_API_PAT_TOKEN`: Your JIRA Personal Access Token with scopes.
+- `JIRA_CLOUD_ID`: Your Atlassian Cloud ID.
+
+If these environment variables are set, they will take precedence over the values in the configuration file.
+
+JSON:
+
+```json
+{
+  "llm": {"type": "vertexai", "model": "gemini-2.5-pro-preview-05-06"},
+  "requirementsProvider": "jira",
+  "requirementsProviderConfig": {
+    "jira": {
+      "username": "username@yourcompany.com",
+      "token": "YOUR_JIRA_PAT_TOKEN",
+      "cloudId": "YOUR_ATLASSIAN_CLOUD_ID"
+    }
+  }
+}
+```
+
+Optionally displayUrl can be defined to have a clickable link in the output:
+
+```json
+{
+  "llm": {"type": "vertexai", "model": "gemini-2.5-pro-preview-05-06"},
+  "requirementsProvider": "jira",
+  "requirementsProviderConfig": {
+    "jira": {
+      "displayUrl": "https://yourcompany.atlassian.net/browse/"
+    }
+  }
+}
+```
+
+JavaScript:
+
+```javascript
+export async function configure(importFunction, global) {
+    const vertexAi = await importFunction('@langchain/google-vertexai');
+    return {
+        llm: new vertexAi.ChatVertexAI({
+            model: "gemini-2.5-pro-preview-05-06"
+        }),
+        requirementsProvider: 'jira',
+        requirementsProviderConfig: {
+            'jira': {
+                username: 'username@yourcompany.com', // Your Jira username/email
+                token: 'YOUR_JIRA_PAT_TOKEN',        // Your Personal Access Token
+                cloudId: 'YOUR_ATLASSIAN_CLOUD_ID'    // Your Atlassian Cloud ID
+            }
+        }
+    }
+}
+```
+
+#### 2. Legacy Jira REST API (Unscoped Token)
+
+This uses the Unscoped API token (Aka Legacy API token) method with REST API v2.
+
+A legacy token can be acquired from `Atlassian Account Settings -> Security -> Create and manage API tokens -> [Create API token without scopes]`.
+
+Example configuration setting up JIRA integration using a legacy API token for both `review` and `pr` commands.
+Make sure you use your actual company domain in `baseUrl` and your personal legacy `token`.
+
+**Environment Variables Support:**
+
+For better security, you can set the JIRA username and token using environment variables instead of placing them in the configuration file:
+
+- `JIRA_USERNAME`: Your JIRA username (e.g., `user@yourcompany.com`).
+- `JIRA_LEGACY_API_TOKEN`: Your JIRA legacy API token.
+
+If these environment variables are set, they will take precedence over the values in the configuration file.
+
+JSON:
+
+```json
+{
+  "llm": {"type": "vertexai", "model": "gemini-2.5-pro-preview-05-06"},
+  "requirementsProvider": "jira-legacy",
+  "requirementsProviderConfig": {
+    "jira-legacy": {
+      "username": "username@yourcompany.com",
+      "token": "YOUR_JIRA_LEGACY_TOKEN",
+      "baseUrl": "https://yourcompany.atlassian.net/rest/api/2/issue/"
+    }
+  }
+}
+```
+
+JavaScript:
+
+```javascript
+export async function configure(importFunction, global) {
+    const vertexAi = await importFunction('@langchain/google-vertexai');
+    return {
+        llm: new vertexAi.ChatVertexAI({
+            model: "gemini-2.5-pro-preview-05-06"
+        }),
+        requirementsProvider: 'jira-legacy',
+        requirementsProviderConfig: {
+            'jira-legacy': {
+                username: 'username@yourcompany.com', // Your Jira username/email
+                token: 'YOUR_JIRA_LEGACY_TOKEN',     // Replace with your real Jira API token
+                baseUrl: 'https://yourcompany.atlassian.net/rest/api/2/issue/'  // Your Jira instance base URL
+            }
+        }
+    }
+}
+```