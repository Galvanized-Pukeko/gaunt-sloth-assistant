--- conflicted
+++ resolved
@@ -1,10 +1,6 @@
 {
   "name": "gaunt-sloth-assistant",
-<<<<<<< HEAD
-  "version": "0.8.4",
-=======
   "version": "0.8.6",
->>>>>>> 638c798f
   "description": "",
   "license": "MIT",
   "author": "Andrew Kondratev",
